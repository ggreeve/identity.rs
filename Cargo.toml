[workspace]
members = [
    "identity_core",
    "identity_crypto",
    "identity_derive",
    "identity_diff",
<<<<<<< HEAD
    "identity_derive",
    "libjose"
=======
    "identity_iota",
    "identity_proof",
>>>>>>> 28c856e0
]<|MERGE_RESOLUTION|>--- conflicted
+++ resolved
@@ -4,11 +4,7 @@
     "identity_crypto",
     "identity_derive",
     "identity_diff",
-<<<<<<< HEAD
-    "identity_derive",
-    "libjose"
-=======
     "identity_iota",
     "identity_proof",
->>>>>>> 28c856e0
+    "libjose"
 ]